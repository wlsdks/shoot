--- conflicted
+++ resolved
@@ -5,13 +5,10 @@
 import com.stark.shoot.application.port.out.user.FindUserPort
 import com.stark.shoot.application.port.out.user.friend.FriendRequestPort
 import com.stark.shoot.application.port.out.user.friend.UpdateFriendPort
-<<<<<<< HEAD
-=======
 import com.stark.shoot.application.port.out.user.friend.FriendRequestPort
 import com.stark.shoot.domain.user.type.FriendRequestStatus
 import com.stark.shoot.domain.user.User
 import com.stark.shoot.domain.user.vo.UserId
->>>>>>> 790b94f7
 import com.stark.shoot.domain.user.service.FriendDomainService
 import com.stark.shoot.domain.user.service.FriendRejectResult
 import com.stark.shoot.domain.user.type.FriendRequestStatus
@@ -60,20 +57,15 @@
         // 도메인 서비스를 사용하여 친구 요청 수락 처리
         val result = friendDomainService.processFriendAccept(friendRequest)
 
-<<<<<<< HEAD
-        // 친구 요청 업데이트
-        friendRequestPort.updateRequest(result.updatedRequest)
+        // 친구 요청 상태 업데이트
+        friendRequestPort.updateStatus(requesterId, currentUserId, FriendRequestStatus.ACCEPTED)
+        updateFriendPort.addFriendRelation(currentUserId, requesterId)
+        updateFriendPort.addFriendRelation(requesterId, currentUserId)
 
         // 친구 관계 생성
         result.friendships.forEach { friendship ->
             updateFriendPort.addFriendRelation(friendship.userId, friendship.friendId)
         }
-=======
-        // 친구 요청 상태 업데이트
-        friendRequestPort.updateStatus(requesterId, currentUserId, FriendRequestStatus.ACCEPTED)
-        updateFriendPort.addFriendRelation(currentUserId, requesterId)
-        updateFriendPort.addFriendRelation(requesterId, currentUserId)
->>>>>>> 790b94f7
 
         // 이벤트 발행
         result.events.forEach { event ->
@@ -109,16 +101,11 @@
             status = FriendRequestStatus.PENDING
         ) ?: throw InvalidInputException("해당 친구 요청이 존재하지 않습니다.")
 
-<<<<<<< HEAD
-        // 친구 요청 거절 처리
-        val updatedRequest = friendRequest.reject()
+        // 친구 요청 상태 업데이트
+        friendRequestPort.updateStatus(requesterId, currentUserId, FriendRequestStatus.REJECTED)
 
         // 친구 요청 업데이트
         friendRequestPort.updateRequest(updatedRequest)
-=======
-        // 친구 요청 상태 업데이트
-        friendRequestPort.updateStatus(requesterId, currentUserId, FriendRequestStatus.REJECTED)
->>>>>>> 790b94f7
 
         // 캐시 무효화
         friendCacheManager.invalidateFriendshipCaches(currentUserId, requesterId)

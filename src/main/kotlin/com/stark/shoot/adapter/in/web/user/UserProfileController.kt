--- conflicted
+++ resolved
@@ -1,11 +1,7 @@
 package com.stark.shoot.adapter.`in`.web.user
 
 import com.stark.shoot.adapter.`in`.web.dto.ResponseDto
-import com.stark.shoot.adapter.`in`.web.dto.user.SetBackgroundImageRequest
-import com.stark.shoot.adapter.`in`.web.dto.user.SetProfileImageRequest
-import com.stark.shoot.adapter.`in`.web.dto.user.UpdateProfileRequest
-import com.stark.shoot.adapter.`in`.web.dto.user.UserResponse
-import com.stark.shoot.adapter.`in`.web.dto.user.toResponse
+import com.stark.shoot.adapter.`in`.web.dto.user.*
 import com.stark.shoot.application.port.`in`.user.FindUserUseCase
 import com.stark.shoot.application.port.`in`.user.profile.UserUpdateProfileUseCase
 import com.stark.shoot.infrastructure.exception.web.ResourceNotFoundException
@@ -37,7 +33,6 @@
     }
 
     @Operation(
-<<<<<<< HEAD
         summary = "프로필 사진 설정하기",
         description = "사용자의 프로필 사진을 설정합니다."
     )
@@ -64,7 +59,8 @@
         val user = userUpdateProfileUseCase.setBackgroundImage(userId, request)
         return ResponseDto.success(user.toResponse(), "배경 이미지가 성공적으로 설정되었습니다.")
     }
-=======
+
+    @Operation(
         summary = "친구 프로필 조회",
         description = "친구의 프로필 정보를 조회합니다."
     )
@@ -77,5 +73,4 @@
         return ResponseDto.success(user.toResponse(), "프로필 정보를 성공적으로 조회했습니다.")
     }
 
->>>>>>> e31ecbda
 }
--- conflicted
+++ resolved
@@ -3,13 +3,7 @@
 import com.stark.shoot.application.port.`in`.user.friend.FriendRequestUseCase
 import com.stark.shoot.application.port.out.user.FindUserPort
 import com.stark.shoot.application.port.out.user.friend.FriendRequestPort
-<<<<<<< HEAD
-=======
 import com.stark.shoot.domain.user.FriendRequest
-import com.stark.shoot.domain.user.type.FriendRequestStatus
-import com.stark.shoot.domain.user.vo.UserId
->>>>>>> 790b94f7
-import com.stark.shoot.domain.user.service.FriendDomainService
 import com.stark.shoot.domain.user.type.FriendRequestStatus
 import com.stark.shoot.domain.user.vo.UserId
 import com.stark.shoot.infrastructure.annotation.UseCase
@@ -58,13 +52,9 @@
             throw InvalidInputException(e.message ?: "친구 요청 유효성 검증 실패")
         }
 
-<<<<<<< HEAD
-        // 이미 대기 중인 요청이 존재하는지 확인
-        val pendingRequest = friendRequestPort.findRequest(
-            senderId = currentUserId,
-            receiverId = targetUserId,
-            status = FriendRequestStatus.PENDING
-        )
+        // 친구 요청 애그리게이트 생성 및 저장
+        val request = FriendRequest(senderId = currentUserId, receiverId = targetUserId)
+        friendRequestPort.saveFriendRequest(request)
 
         if (pendingRequest != null) {
             // 이미 대기 중인 요청이 있으면 그대로 반환
@@ -91,11 +81,6 @@
             // 친구 요청 저장
             friendRequestPort.createRequest(friendRequest)
         }
-=======
-        // 친구 요청 애그리게이트 생성 및 저장
-        val request = FriendRequest(senderId = currentUserId, receiverId = targetUserId)
-        friendRequestPort.saveFriendRequest(request)
->>>>>>> 790b94f7
 
         // 캐시 무효화 (FriendCacheManager 사용)
         friendCacheManager.invalidateFriendshipCaches(currentUserId, targetUserId)
@@ -123,16 +108,11 @@
         val friendRequest = friendRequestPort.findRequest(currentUserId, targetUserId)
             ?: throw InvalidInputException("해당 친구 요청이 존재하지 않습니다.")
 
-        // 친구 요청 취소 처리
-        val updatedRequest = friendRequest.cancel()
+        // 요청 상태를 취소로 변경
+        friendRequestPort.updateStatus(currentUserId, targetUserId, FriendRequestStatus.CANCELLED)
 
-<<<<<<< HEAD
         // 친구 요청 업데이트
         friendRequestPort.updateRequest(updatedRequest)
-=======
-        // 요청 상태를 취소로 변경
-        friendRequestPort.updateStatus(currentUserId, targetUserId, FriendRequestStatus.CANCELLED)
->>>>>>> 790b94f7
 
         // 캐시 무효화 (FriendCacheManager 사용)
         friendCacheManager.invalidateFriendshipCaches(currentUserId, targetUserId)
